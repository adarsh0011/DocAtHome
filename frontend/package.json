{
  "name": "frontend",
  "private": true,
  "version": "0.0.0",
  "type": "module",
  "scripts": {
    "dev": "vite",
    "build": "vite build",
    "lint": "eslint .",
    "preview": "vite preview"
  },
  "dependencies": {
    "@google/generative-ai": "^0.24.1",
    "axios": "^1.10.0",
    "jspdf": "^3.0.1",
    "lucide-react": "^0.534.0",
    "react": "^19.1.0",
    "react-dom": "^19.1.0",
    "react-hot-toast": "^2.5.2",
    "react-icons": "^5.5.0",
    "react-router-dom": "^7.6.3",
    "react-toastify": "^11.0.5",
    "socket.io-client": "^4.8.1"
  },
  "devDependencies": {
    "@eslint/js": "^9.29.0",
    "@types/react": "^19.1.8",
    "@types/react-dom": "^19.1.6",
    "@vitejs/plugin-react": "^4.5.2",
    "autoprefixer": "^10.4.21",
    "eslint": "^9.29.0",
    "eslint-plugin-react-hooks": "^5.2.0",
    "eslint-plugin-react-refresh": "^0.4.20",
    "globals": "^16.2.0",
    "postcss": "^8.5.6",
    "tailwindcss": "^3.4.17",
<<<<<<< HEAD
    "vite": "^5.2.10"
=======
    "vite": "^7.0.0",
    "vite-plugin-static-copy": "^3.1.1"
>>>>>>> 29fc1013
  }
}<|MERGE_RESOLUTION|>--- conflicted
+++ resolved
@@ -1,3 +1,4 @@
+
 {
   "name": "frontend",
   "private": true,
@@ -19,7 +20,6 @@
     "react-hot-toast": "^2.5.2",
     "react-icons": "^5.5.0",
     "react-router-dom": "^7.6.3",
-    "react-toastify": "^11.0.5",
     "socket.io-client": "^4.8.1"
   },
   "devDependencies": {
@@ -34,11 +34,7 @@
     "globals": "^16.2.0",
     "postcss": "^8.5.6",
     "tailwindcss": "^3.4.17",
-<<<<<<< HEAD
-    "vite": "^5.2.10"
-=======
     "vite": "^7.0.0",
     "vite-plugin-static-copy": "^3.1.1"
->>>>>>> 29fc1013
   }
 }