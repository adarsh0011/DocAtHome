{
  "name": "frontend",
  "private": true,
  "version": "0.0.0",
  "type": "module",
  "scripts": {
    "dev": "vite",
    "build": "vite build",
    "lint": "eslint .",
    "preview": "vite preview"
  },
  "dependencies": {
    "@google/generative-ai": "^0.24.1",
    "axios": "^1.10.0",
    "jspdf": "^3.0.1",
    "lucide-react": "^0.534.0",
    "react": "^19.1.0",
    "react-dom": "^19.1.0",
    "react-hot-toast": "^2.5.2",
    "react-icons": "^5.5.0",
<<<<<<< HEAD
    "react-router-dom": "^7.6.3",
    "react-toastify": "^11.0.5",
    "socket.io-client": "^4.8.1"
=======
  "react-router-dom": "^7.6.3",
  "leaflet": "^1.9.4",
    "socket.io-client": "^4.8.1",
    "vite-plugin-static-copy": "^3.1.1"
>>>>>>> 34e02018
  },
  "devDependencies": {
    "@eslint/js": "^9.29.0",
    "@types/react": "^19.1.8",
    "@types/react-dom": "^19.1.6",
    "@vitejs/plugin-react": "^4.5.2",
    "autoprefixer": "^10.4.21",
    "eslint": "^9.29.0",
    "eslint-plugin-react-hooks": "^5.2.0",
    "eslint-plugin-react-refresh": "^0.4.20",
    "globals": "^16.2.0",
    "postcss": "^8.5.6",
    "tailwindcss": "^3.4.17",
    "vite": "^7.0.0",
    "vite-plugin-static-copy": "^3.1.1"
  }
}<|MERGE_RESOLUTION|>--- conflicted
+++ resolved
@@ -18,16 +18,11 @@
     "react-dom": "^19.1.0",
     "react-hot-toast": "^2.5.2",
     "react-icons": "^5.5.0",
-<<<<<<< HEAD
     "react-router-dom": "^7.6.3",
     "react-toastify": "^11.0.5",
-    "socket.io-client": "^4.8.1"
-=======
-  "react-router-dom": "^7.6.3",
-  "leaflet": "^1.9.4",
+    "leaflet": "^1.9.4",
     "socket.io-client": "^4.8.1",
     "vite-plugin-static-copy": "^3.1.1"
->>>>>>> 34e02018
   },
   "devDependencies": {
     "@eslint/js": "^9.29.0",
