--- conflicted
+++ resolved
@@ -31,7 +31,6 @@
 ];
 
 const SearchDoctorsPage = () => {
-<<<<<<< HEAD
     const [filters, setFilters] = useState({
         specialty: "", city: "", radius: "10", minExperience: "", maxExperience: "", sortBy: "rating_desc", skillKeyword: ""
     });
@@ -44,27 +43,6 @@
     const [userLocation, setUserLocation] = useState(null);
     const [viewMode, setViewMode] = useState('list'); // 'list' or 'map'
     const [locationFilterEnabled, setLocationFilterEnabled] = useState(false);
-=======
-  const [filters, setFilters] = useState({
-    specialty: "",
-    city: "",
-    radius: "10",
-    minExperience: "",
-    maxExperience: "",
-    sortBy: "rating_desc",
-    skillKeyword: "",
-  });
-  const [pagination, setPagination] = useState({
-    currentPage: 1,
-    totalPages: 1,
-    totalDoctors: 0,
-    limit: 10,
-    hasNextPage: false,
-    hasPrevPage: false,
-  });
-  const [isGettingLocation, setIsGettingLocation] = useState(false);
-  const [userLocation, setUserLocation] = useState(null);
->>>>>>> 65d3b00c
 
   // Use the useApi hook for handling doctor search
   const {
@@ -76,7 +54,6 @@
     initialLoading: true,
   });
 
-<<<<<<< HEAD
     const fetchDoctors = useCallback(async (currentFilters, page = 1) => {
         setIsLoading(true);
         try {
@@ -90,17 +67,12 @@
             Object.keys(queryParams).forEach(key => {
                 if (queryParams[key] === "" || queryParams[key] == null) delete queryParams[key];
             });
-=======
-  // Extract doctors from the API response
-  const doctors = searchResponse?.doctors || [];
->>>>>>> 65d3b00c
 
   const [showAIModal, setShowAIModal] = useState(false);
   const [aiSuggestion, setAISuggestion] = useState("");
   const [aiReasoning, setAIReasoning] = useState("");
   const [aiLoading, setAILoading] = useState(false);
 
-<<<<<<< HEAD
             if (data.doctors && data.pagination) {
                 setDoctors(data.doctors);
                 setPagination(data.pagination);
@@ -115,48 +87,11 @@
             setIsLoading(false);
         }
     }, [pagination.limit, viewMode]);
-=======
-  const fetchDoctors = useCallback(
-    async (currentFilters, page = 1) => {
-      try {
-        const queryParams = {
-          ...currentFilters,
-          page,
-          limit: pagination.limit,
-        };
-        Object.keys(queryParams).forEach((key) => {
-          if (queryParams[key] === "" || queryParams[key] == null)
-            delete queryParams[key];
-        });
-
-        const data = await requestDoctors(queryParams);
-
-        if (data.doctors && data.pagination) {
-          setPagination(data.pagination);
-        } else {
-          setPagination({
-            currentPage: 1,
-            totalPages: 1,
-            totalDoctors: data.doctors ? data.doctors.length : data.length,
-            limit: 10,
-            hasNextPage: false,
-            hasPrevPage: false,
-          });
-        }
-      } catch (error) {
-        console.error("API Error:", error);
-        // Error handling is already done in the useApi hook
-      }
-    },
-    [pagination.limit, requestDoctors]
-  );
->>>>>>> 65d3b00c
 
   useEffect(() => {
     fetchDoctors({}, 1);
   }, [fetchDoctors]);
 
-<<<<<<< HEAD
     const handleFilterChange = (e) => {
         const newFilters = { ...filters, [e.target.name]: e.target.value };
         setFilters(newFilters);
@@ -234,45 +169,11 @@
                 timeout: 10000,
                 maximumAge: 300000 // 5 minutes
             }
-=======
-  const handleFilterChange = (e) =>
-    setFilters({ ...filters, [e.target.name]: e.target.value });
-  const handleApplyFilters = (e) => {
-    e.preventDefault();
-    setPagination((prev) => ({ ...prev, currentPage: 1 }));
-    fetchDoctors(filters, 1);
-  };
-
-  const findNearbyDoctors = () => {
-    if (!navigator.geolocation)
-      return toast.error("Geolocation is not supported.");
-    setIsGettingLocation(true);
-    navigator.geolocation.getCurrentPosition(
-      (position) => {
-        const { latitude, longitude } = position.coords;
-        setUserLocation({ lat: latitude, lng: longitude });
-        const newFilters = {
-          ...filters,
-          lat: latitude,
-          lng: longitude,
-          radius: filters.radius || "10",
-        };
-        setFilters(newFilters);
-        fetchDoctors(newFilters, 1);
-        setIsGettingLocation(false);
-        toast.success(`Found doctors within ${newFilters.radius}km!`);
-      },
-      () => {
-        setIsGettingLocation(false);
-        toast.error(
-          "Unable to get your location. Please select a city manually."
->>>>>>> 65d3b00c
         );
       }
     );
   };
 
-<<<<<<< HEAD
     const clearLocationFilter = () => {
         setUserLocation(null);
         setLocationFilterEnabled(false);
@@ -284,18 +185,6 @@
         fetchDoctors(clearedFilters, 1);
         toast.success("Location filter cleared");
     };
-=======
-  const clearLocationFilter = () => {
-    setUserLocation(null);
-    const clearedFilters = { ...filters };
-    delete clearedFilters.lat;
-    delete clearedFilters.lng;
-    delete clearedFilters.radius;
-    setFilters(clearedFilters);
-    fetchDoctors(clearedFilters, 1);
-    toast.success("Location filter cleared");
-  };
->>>>>>> 65d3b00c
 
   const handleAIModalOpen = () => setShowAIModal(true);
   const handleAIModalClose = () => {
@@ -440,7 +329,6 @@
           </button>
         </form>
 
-<<<<<<< HEAD
             <div className="container mx-auto p-8 grid grid-cols-1 lg:grid-cols-4 gap-8">
                 <form onSubmit={handleApplyFilters} className="lg:col-span-1 bg-white dark:bg-secondary-dark p-6 rounded-lg shadow-lg h-fit">
                     <h2 className="text-2xl font-bold text-slate-800 dark:text-white mb-6">Filters</h2>
@@ -621,71 +509,6 @@
                         </div>
                     )}
                 </main>
-=======
-        <main className="lg:col-span-3">
-          {/* Results Summary and Pagination */}
-          {/* ... */}
-          {isLoading ? (
-            <div className="space-y-6">
-              {[...Array(3)].map((_, idx) => (
-                <DoctorCardSkeleton key={idx} />
-              ))}
-            </div>
-          ) : doctors.length > 0 ? (
-            <div className="space-y-6">
-              {doctors.map((doctor) => (
-                <DoctorCard key={doctor._id} doctor={doctor} />
-              ))}
-            </div>
-          ) : (
-            <div className="text-center bg-white dark:bg-secondary-dark p-10 rounded-lg">
-              <p className="text-black dark:text-secondary-text text-xl">
-                No doctors found matching your criteria.
-              </p>
-            </div>
-          )}
-        </main>
-      </div>
-
-      {/* AI Modal */}
-      <Modal isOpen={showAIModal} onClose={handleAIModalClose} size="xl">
-        <div className="max-h-[80vh] overflow-y-auto">
-          {!aiSuggestion ? (
-            <SymptomBodyMap onSymptomsSelected={handleAISubmit} />
-          ) : (
-            <div className="text-center">
-              <h2 className="text-2xl font-bold mb-4 text-gray-800 dark:text-white">
-                AI Recommendation
-              </h2>
-              <div className="bg-blue-50 dark:bg-blue-900 p-6 rounded-lg mb-6">
-                <p className="text-lg mb-2">
-                  We recommend seeing a{" "}
-                  <strong className="text-blue-600">{aiSuggestion}</strong>.
-                </p>
-                {aiReasoning && (
-                  <p className="text-gray-600 dark:text-gray-300">
-                    {aiReasoning}
-                  </p>
-                )}
-              </div>
-              <div className="flex gap-4 justify-center">
-                <button
-                  onClick={() => {
-                    handleApplyFilters({ preventDefault: () => {} });
-                    handleAIModalClose();
-                  }}
-                  className="bg-blue-600 text-white px-6 py-2 rounded-lg font-semibold hover:bg-blue-700"
-                >
-                  Apply Filter & Search
-                </button>
-                <button
-                  onClick={handleAIModalClose}
-                  className="bg-gray-500 text-white px-6 py-2 rounded-lg font-semibold hover:bg-gray-600"
-                >
-                  Close
-                </button>
-              </div>
->>>>>>> 65d3b00c
             </div>
           )}
           {aiLoading && (
