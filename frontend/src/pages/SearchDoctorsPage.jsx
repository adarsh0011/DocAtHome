import { useState, useEffect } from "react";
import { Link } from "react-router-dom";
import { searchDoctors } from "../api";
import toast from "react-hot-toast";

const doctorSpecialties = [
  "Cardiologist",
  "Dermatologist",
  "Gynecologist",
  "Dentist",
  "Pediatrician",
  "General Physician",
  "Neurologist",
];
const cities = [
  "Mumbai",
  "Delhi",
  "Bangalore",
  "Pune",
  "Patna",
  "Kolkata",
  "Chennai",
];

const SearchDoctorsPage = () => {
  const [filters, setFilters] = useState({
    specialty: "",
    city: "",
    radius: "10",
    minExperience: "",
    sortBy: "name",
    page: 1,
    limit: 10,
  });
  const [doctors, setDoctors] = useState([]);
  const [pagination, setPagination] = useState(null);
  const [isLoading, setIsLoading] = useState(true);
  const [isGettingLocation, setIsGettingLocation] = useState(false);
  const [userLocation, setUserLocation] = useState(null);

  const fetchDoctors = async (currentFilters) => {
    setIsLoading(true);
    try {
      // Pass the filters object directly to the API call
      const { data } = await searchDoctors(currentFilters);

      // Handle new response format with pagination
      if (data.doctors) {
        setDoctors(data.doctors);
        setPagination(data.pagination);

        // Store patient location in localStorage if provided
        if (data.patientLocation) {
          localStorage.setItem(
            "patientLocation",
            JSON.stringify(data.patientLocation)
          );
        }
      } else {
        // Fallback for old response format
        setDoctors(data);
        setPagination(null);
      }
    } catch (err) {
      toast.error("Failed to fetch doctors. Is the server running?");
      console.error("API Error:", err);
    } finally {
      setIsLoading(false);
    }
  };

  // This hook runs ONLY once when the page first loads
  useEffect(() => {
    // Fetch ALL doctors initially by passing an empty filter object
    fetchDoctors({});
  }, []);

  const handleFilterChange = (e) => {
    setFilters({ ...filters, [e.target.name]: e.target.value });
  };

  const handleApplyFilters = (e) => {
    e.preventDefault(); // Prevent form submission
    // Reset to first page when applying new filters
    const newFilters = { ...filters, page: 1 };
    setFilters(newFilters);
    fetchDoctors(newFilters);
  };

  const handlePageChange = (newPage) => {
    const newFilters = { ...filters, page: newPage };
    setFilters(newFilters);
    fetchDoctors(newFilters);
    // Scroll to top of results
    window.scrollTo({ top: 0, behavior: "smooth" });
  };

  const clearLocationFilter = () => {
    setUserLocation(null);
    // Reset filters to remove lat/lng and reset page, then search again
    const clearedFilters = { ...filters, page: 1 };
    delete clearedFilters.lat;
    delete clearedFilters.lng;
    setFilters(clearedFilters);
    fetchDoctors(clearedFilters);
    toast.success("Location filter cleared");
  };

  const findNearbyDoctors = () => {
    if (!navigator.geolocation) {
      toast.error("Geolocation is not supported by your browser");
      return;
    }

    setIsGettingLocation(true);
    navigator.geolocation.getCurrentPosition(
      (position) => {
        const { latitude, longitude } = position.coords;
        setUserLocation({ lat: latitude, lng: longitude });

        // Search for doctors with geolocation
        const geoFilters = {
          ...filters,
          lat: latitude,
          lng: longitude,
          radius: filters.radius || "10",
          page: 1, // Reset to first page
        };
        setFilters(geoFilters);
        fetchDoctors(geoFilters);
        setIsGettingLocation(false);
        toast.success(
          `Found doctors within ${filters.radius || "10"}km of your location!`
        );
      },
      (error) => {
        setIsGettingLocation(false);
        console.error("Geolocation error:", error);

        switch (error.code) {
          case error.PERMISSION_DENIED:
            toast.error(
              "Location access denied. Please select your city manually."
            );
            break;
          case error.POSITION_UNAVAILABLE:
            toast.error(
              "Location unavailable. Please select your city manually."
            );
            break;
          case error.TIMEOUT:
            toast.error(
              "Location request timed out. Please select your city manually."
            );
            break;
          default:
            toast.error(
              "Unable to get your location. Please select your city manually."
            );
            break;
        }
      },
      {
        enableHighAccuracy: true,
        timeout: 10000,
        maximumAge: 300000, // 5 minutes
      }
    );
  };

  return (
    <div>
      {/* Header Section */}
      <div className="relative bg-[url('/search-header-bg.jpg')] bg-cover bg-center h-60">
        <div className="absolute inset-0 bg-black bg-opacity-60 flex justify-center items-center">
          <h1 className="text-5xl font-bold text-white">Find Your Doctor</h1>
        </div>
      </div>

      {/* Main Content Area */}
      <div className="container  mx-auto p-8 grid grid-cols-1 lg:grid-cols-4 gap-8">
        {/* Filters Sidebar */}
        <form
          onSubmit={handleApplyFilters}
          className="lg:col-span-1 bg-white dark:bg-secondary-dark p-6 rounded-lg shadow-lg h-fit"
        >
          <h2 className="text-2xl font-bold text-slate-800 dark:text-white mb-6">
            Filters
          </h2>
          <div className="mb-6">
            <label className="block text-slate-700 dark:text-secondary-text mb-2 font-semibold">
              Specialty
            </label>
            <select
              name="specialty"
              value={filters.specialty}
              onChange={handleFilterChange}
              className="w-full p-3 bg-gray-200 dark:bg-primary-dark text-black dark:text-white rounded border-gray-700 "
            >
              <option value="">All Specialties</option>
              {doctorSpecialties.map((spec) => (
                <option key={spec} value={spec}>
                  {spec}
                </option>
              ))}
            </select>
          </div>
          <div className="mb-6">
            <label className="block text-slate-700 dark:text-secondary-text mb-2 font-semibold">
              City
            </label>
            <select
              name="city"
              value={filters.city}
              onChange={handleFilterChange}
              className="w-full p-3 bg-gray-200 dark:bg-primary-dark text-black dark:text-white rounded border-gray-700 "
            >
              <option value="">All Cities</option>
              {cities.map((city) => (
                <option key={city} value={city}>
                  {city}
                </option>
              ))}
            </select>
          </div>
          <div className="mb-6">
            <label className="block text-slate-700 dark:text-secondary-text mb-2 font-semibold">
              Years of Experience
            </label>
            <div className="mb-3">
              <input
                type="range"
                name="minExperience"
                min="0"
                max="30"
                value={filters.minExperience || 0}
                onChange={handleFilterChange}
                className="w-full h-2 bg-gray-200 rounded-lg appearance-none cursor-pointer"
              />
              <div className="flex justify-between text-xs text-slate-600 dark:text-secondary-text mt-1">
                <span>0 years</span>
                <span className="font-semibold text-accent-blue">
                  {filters.minExperience || 0}+ years
                </span>
                <span>30+ years</span>
              </div>
            </div>
          </div>
          <div className="mb-6">
            <label className="block text-slate-700 dark:text-secondary-text mb-2 font-semibold">
              Sort By
            </label>
            <select
              name="sortBy"
              value={filters.sortBy}
              onChange={handleFilterChange}
              className="w-full p-3 bg-gray-200 dark:bg-primary-dark text-black dark:text-white rounded border-gray-700"
            >
              <option value="name">Name (A-Z)</option>
              <option value="experience">Experience (High to Low)</option>
              <option value="rating">Rating (High to Low)</option>
              <option value="newest">Newest First</option>
              <option value="distance">Distance (when location used)</option>
            </select>
          </div>
          <div className="mb-6">
            <label className="block text-slate-700 dark:text-secondary-text mb-2 font-semibold">
              Location
            </label>
            <div className="mb-3">
              <label className="block text-sm text-slate-600 dark:text-secondary-text mb-1">
                Search Radius
              </label>
              <select
                name="radius"
                value={filters.radius}
                onChange={handleFilterChange}
                className="w-full p-2 bg-gray-200 dark:bg-primary-dark text-black dark:text-white rounded border-gray-700 text-sm"
              >
                <option value="5">5 km radius</option>
                <option value="8">8 km radius</option>
                <option value="10">10 km radius</option>
                <option value="15">15 km radius</option>
                <option value="20">20 km radius</option>
              </select>
            </div>
            <button
              type="button"
              onClick={findNearbyDoctors}
              disabled={isGettingLocation}
              className="w-full bg-green-600 text-white py-3 px-6 rounded-lg hover:bg-green-700 transition-colors disabled:bg-gray-400 disabled:cursor-not-allowed flex items-center justify-center gap-2 mb-3"
            >
              {isGettingLocation ? (
                <>
                  <svg className="animate-spin h-4 w-4" viewBox="0 0 24 24">
                    <circle
                      className="opacity-25"
                      cx="12"
                      cy="12"
                      r="10"
                      stroke="currentColor"
                      strokeWidth="4"
                      fill="none"
                    />
                    <path
                      className="opacity-75"
                      fill="currentColor"
                      d="M4 12a8 8 0 018-8V0C5.373 0 0 5.373 0 12h4z"
                    />
                  </svg>
                  Finding Your Location...
                </>
              ) : (
                <>📍 Find Doctors Near Me ({filters.radius}km)</>
              )}
            </button>

            {userLocation && (
              <>
                <div className="text-sm text-green-600 bg-green-50 dark:bg-green-900 dark:text-green-200 p-3 rounded mb-3">
                  📍 Searching within {filters.radius}km of your location
                  <br />
                  <span className="text-xs opacity-75">
                    ({userLocation.lat.toFixed(4)},{" "}
                    {userLocation.lng.toFixed(4)})
                  </span>
                </div>
                <button
                  type="button"
                  onClick={clearLocationFilter}
                  className="w-full bg-gray-500 text-white py-2 px-4 rounded-lg hover:bg-gray-600 transition-colors text-sm"
                >
                  🗑️ Clear Location Filter
                </button>
              </>
            )}
          </div>
          <button
            type="submit"
            className="w-full bg-accent-blue text-white p-3 rounded font-bold hover:bg-accent-blue-hover disabled:opacity-50"
            disabled={isLoading}
          >
            {isLoading ? "Searching..." : "Search Doctors"}
          </button>
        </form>

        {/* Results Section */}
        <main className="lg:col-span-3">
          {isLoading ? (
            <p className="text-center text-white">Loading...</p>
          ) : doctors.length > 0 ? (
            <div className="space-y-6">
              {/* Results Summary */}
              {pagination && (
                <div className="bg-white dark:bg-secondary-dark p-4 rounded-lg shadow-lg">
                  <p className="text-slate-700 dark:text-secondary-text">
                    Showing{" "}
                    <span className="font-semibold">
                      {(pagination.currentPage - 1) * pagination.limit + 1}
                    </span>{" "}
                    to{" "}
                    <span className="font-semibold">
                      {Math.min(
                        pagination.currentPage * pagination.limit,
                        pagination.totalCount
                      )}
                    </span>{" "}
                    of{" "}
                    <span className="font-semibold">
                      {pagination.totalCount}
                    </span>{" "}
                    doctors
                    {filters.minExperience && (
                      <span>
                        {" "}
                        with {filters.minExperience}+ years of experience
                      </span>
                    )}
                  </p>
                </div>
              )}

              {/* Doctor Cards */}
              {doctors.map((doctor) => (
                <DoctorCard key={doctor._id} doctor={doctor} />
              ))}

              {/* Pagination Controls */}
              {pagination && pagination.totalPages > 1 && (
                <div className="bg-white dark:bg-secondary-dark p-6 rounded-lg shadow-lg">
                  <div className="flex justify-between items-center">
                    <button
                      onClick={() =>
                        handlePageChange(pagination.currentPage - 1)
                      }
                      disabled={!pagination.hasPrevPage}
                      className="bg-accent-blue text-white px-6 py-2 rounded-lg hover:bg-accent-blue-hover disabled:bg-gray-400 disabled:cursor-not-allowed flex items-center gap-2"
                    >
                      ← Previous Page
                    </button>

                    <div className="flex items-center gap-2">
                      {/* Page Numbers */}
                      {[...Array(pagination.totalPages)].map((_, index) => {
                        const pageNum = index + 1;
                        const isCurrentPage =
                          pageNum === pagination.currentPage;
                        const showPage =
                          pageNum === 1 ||
                          pageNum === pagination.totalPages ||
                          Math.abs(pageNum - pagination.currentPage) <= 2;

                        if (!showPage) {
                          // Show ellipsis for gaps
                          if (
                            pageNum === pagination.currentPage - 3 ||
                            pageNum === pagination.currentPage + 3
                          ) {
                            return (
                              <span
                                key={pageNum}
                                className="px-2 text-slate-500"
                              >
                                ...
                              </span>
                            );
                          }
                          return null;
                        }

                        return (
                          <button
                            key={pageNum}
                            onClick={() => handlePageChange(pageNum)}
                            className={`px-3 py-2 rounded-lg ${
                              isCurrentPage
                                ? "bg-accent-blue text-white"
                                : "bg-gray-200 dark:bg-gray-700 text-slate-700 dark:text-white hover:bg-gray-300 dark:hover:bg-gray-600"
                            }`}
                          >
                            {pageNum}
                          </button>
                        );
                      })}
                    </div>

                    <button
                      onClick={() =>
                        handlePageChange(pagination.currentPage + 1)
                      }
                      disabled={!pagination.hasNextPage}
                      className="bg-accent-blue text-white px-6 py-2 rounded-lg hover:bg-accent-blue-hover disabled:bg-gray-400 disabled:cursor-not-allowed flex items-center gap-2"
                    >
                      Next Page →
                    </button>
                  </div>

                  <div className="text-center mt-4 text-sm text-slate-600 dark:text-secondary-text">
                    Page {pagination.currentPage} of {pagination.totalPages}
                  </div>
                </div>
              )}
            </div>
          ) : (
            <div className="text-center bg-white  dark:bg-secondary-dark p-10 rounded-lg">
              <p className="text-black dark:text-secondary-text text-xl">
                No doctors found matching your criteria.
              </p>
              {filters.minExperience && (
                <p className="text-slate-600 dark:text-secondary-text mt-2">
                  Try reducing the minimum experience requirement.
                </p>
              )}
            </div>
          )}
        </main>
      </div>
    </div>
  );
};

// The DoctorCard component with enhanced distance display
const DoctorCard = ({ doctor }) => (
<<<<<<< HEAD
  <div className="bg-secondary-dark p-6 rounded-lg shadow-lg flex gap-6">
    <img
      src="/doctor-avatar.jpg"
      alt={doctor.name}
      className="w-32 h-32 rounded-full object-cover border-4 border-gray-700"
    />
    <div className="flex-grow">
      <div className="flex items-start justify-between">
        <div>
          <h3 className="text-2xl font-bold text-white">{doctor.name}</h3>
          <p className="text-accent-blue font-semibold">{doctor.specialty}</p>
          <p className="text-secondary-text mt-1">{doctor.city}</p>
=======
    <div className="bg-secondary-dark p-6 rounded-lg shadow-lg flex gap-6">
        <img src="/doctor-avatar.jpg" alt={doctor.name} className="w-32 h-32 rounded-full object-cover border-4 border-gray-700" />
        <div className="flex-grow">
            <div className="flex items-start justify-between">
                <div>
                    <div className="flex items-center gap-3 mb-2">
                        <h3 className="text-2xl font-bold text-white">{doctor.name}</h3>
                        {doctor.subscriptionTier === 'pro' && (
                            <span className="bg-gradient-to-r from-yellow-400 to-yellow-600 text-black px-3 py-1 rounded-full text-sm font-bold flex items-center gap-1">
                                ⭐ PRO
                            </span>
                        )}
                    </div>
                    <p className="text-accent-blue font-semibold">{doctor.specialty}</p>
                    <p className="text-secondary-text mt-1">{doctor.city}</p>
                </div>
                {(doctor.distance !== undefined) && (
                    <div className="text-right">
                        {doctor.hasServiceArea ? (
                            <div className="space-y-1">
                                <span className="bg-green-600 text-white px-3 py-1 rounded-full text-sm block">
                                    {doctor.withinDecagon ? '✅ In 10-Point Zone' : '✅ Service Area'}
                                </span>
                                {doctor.distance > 0 && (
                                    <span className="bg-blue-600 text-white px-3 py-1 rounded-full text-xs block">
                                        📍 {doctor.distance}km from center
                                    </span>
                                )}
                            </div>
                        ) : doctor.estimatedFromCity ? (
                            <div className="space-y-1">
                                <span className="bg-orange-600 text-white px-3 py-1 rounded-full text-sm block">
                                    📍 {doctor.distance}km away
                                </span>
                                <span className="bg-gray-600 text-white px-2 py-1 rounded-full text-xs block">
                                    📍 Estimated from city
                                </span>
                            </div>
                        ) : (
                            <span className="bg-blue-600 text-white px-3 py-1 rounded-full text-sm">
                                📍 {doctor.distance}km away
                            </span>
                        )}
                    </div>
                )}
            </div>
            <div className="flex items-center gap-4 my-2 text-sm">
                <span className="bg-gray-700 px-3 py-1 rounded-full">{doctor.experience} Yrs</span>
                <span className="text-yellow-400">{doctor.averageRating.toFixed(1)} ★ ({doctor.numReviews} reviews)</span>
            </div>
            <p className="text-lg font-semibold text-white mt-2">Fee: <span className="text-accent-blue">₹2000</span></p>
        </div>
        <div className="flex items-center">
            <Link to={`/doctors/${doctor._id}`} className="bg-accent-blue text-white font-bold py-3 px-8 rounded-lg hover:bg-accent-blue-hover">
                View & Book
            </Link>
>>>>>>> 64135598
        </div>
        {doctor.distance !== undefined && (
          <div className="text-right">
            {doctor.hasServiceArea ? (
              <div className="space-y-1">
                <span className="bg-green-600 text-white px-3 py-1 rounded-full text-sm block">
                  {doctor.withinDecagon
                    ? "✅ In 10-Point Zone"
                    : "✅ Service Area"}
                </span>
                {doctor.distance > 0 && (
                  <span className="bg-blue-600 text-white px-3 py-1 rounded-full text-xs block">
                    📍 {doctor.distance}km from center
                  </span>
                )}
              </div>
            ) : doctor.estimatedFromCity ? (
              <div className="space-y-1">
                <span className="bg-orange-600 text-white px-3 py-1 rounded-full text-sm block">
                  📍 {doctor.distance}km away
                </span>
                <span className="bg-gray-600 text-white px-2 py-1 rounded-full text-xs block">
                  📍 Estimated from city
                </span>
              </div>
            ) : (
              <span className="bg-blue-600 text-white px-3 py-1 rounded-full text-sm">
                📍 {doctor.distance}km away
              </span>
            )}
          </div>
        )}
      </div>
      <div className="flex items-center gap-4 my-2 text-sm">
        <span className="bg-gray-700 px-3 py-1 rounded-full">
          {doctor.experience} Yrs
        </span>
        <span className="text-yellow-400">
          {doctor.averageRating.toFixed(1)} ★ ({doctor.numReviews} reviews)
        </span>
      </div>
      <p className="text-lg font-semibold text-white mt-2">
        Fee: <span className="text-accent-blue">₹2000</span>
      </p>
    </div>
    <div className="flex items-center">
      <Link
        to={`/doctors/${doctor._id}`}
        className="bg-accent-blue text-white font-bold py-3 px-8 rounded-lg hover:bg-accent-blue-hover"
      >
        View & Book
      </Link>
    </div>
  </div>
);

export default SearchDoctorsPage;<|MERGE_RESOLUTION|>--- conflicted
+++ resolved
@@ -481,7 +481,6 @@
 
 // The DoctorCard component with enhanced distance display
 const DoctorCard = ({ doctor }) => (
-<<<<<<< HEAD
   <div className="bg-secondary-dark p-6 rounded-lg shadow-lg flex gap-6">
     <img
       src="/doctor-avatar.jpg"
@@ -494,7 +493,6 @@
           <h3 className="text-2xl font-bold text-white">{doctor.name}</h3>
           <p className="text-accent-blue font-semibold">{doctor.specialty}</p>
           <p className="text-secondary-text mt-1">{doctor.city}</p>
-=======
     <div className="bg-secondary-dark p-6 rounded-lg shadow-lg flex gap-6">
         <img src="/doctor-avatar.jpg" alt={doctor.name} className="w-32 h-32 rounded-full object-cover border-4 border-gray-700" />
         <div className="flex-grow">
@@ -551,7 +549,6 @@
             <Link to={`/doctors/${doctor._id}`} className="bg-accent-blue text-white font-bold py-3 px-8 rounded-lg hover:bg-accent-blue-hover">
                 View & Book
             </Link>
->>>>>>> 64135598
         </div>
         {doctor.distance !== undefined && (
           <div className="text-right">
