--- conflicted
+++ resolved
@@ -1,22 +1,12 @@
-<<<<<<< HEAD
+// Make sure your api/index.js looks exactly like this at the top
 import axios from "axios";
 
-const API_URL = "http://localhost:5000/api"; // Local backend server
-
-const API = axios.create({ baseURL: API_URL });
-
-=======
-// Make sure your api/index.js looks exactly like this at the top
-import axios from 'axios';
-
-const API_URL = 'https://docathome-backend.onrender.com/api'; // Hardcode the live Render URL
+const API_URL = "https://docathome-backend.onrender.com/api"; // Hardcode the live Render URL
 
 const API = axios.create({ baseURL: API_URL });
 
 // ... rest of the file
 
-
->>>>>>> f3984ca4
 // Interceptor to automatically add the JWT token to every secure request.
 // This runs before any API call is sent.
 API.interceptors.request.use((req) => {
@@ -57,8 +47,11 @@
   API.put("/profile/me", profileData);
 
 // === Appointment Routes ===
-<<<<<<< HEAD
 export const createAppointment = (appointmentData) =>
+  API.post("/appointments", appointmentData);
+export const updateRelayNote = (id, relayNote) =>
+  API.put(`/appointments/${id}/relay-note`, { relayNote });
+export const bookAppointment = (appointmentData) =>
   API.post("/appointments", appointmentData);
 export const getMyAppointments = () => API.get("/appointments/my-appointments");
 export const getDoctorAppointments = () =>
@@ -67,19 +60,10 @@
   API.put(`/appointments/${id}`, statusData);
 export const getAppointmentSummary = (id) =>
   API.get(`/appointments/${id}/summary`);
-export const saveAppointmentVoiceNote = (id, voiceUrl) =>
-  API.post(`/appointments/${id}/voice-note`, { voiceUrl });
-export const updateRelayNote = (id, relayNote) =>
-  API.put(`/appointments/${id}/relay-note`, { relayNote });
-=======
-export const bookAppointment = (appointmentData) => API.post('/appointments', appointmentData);
-export const getMyAppointments = () => API.get('/appointments/my-appointments');
-export const getDoctorAppointments = () => API.get('/appointments/doctor-appointments');
-export const updateAppointmentStatus = (id, statusData) => API.put(`/appointments/${id}`, statusData);
-export const getAppointmentSummary = (id) => API.get(`/appointments/${id}/summary`);
-export const saveAppointmentVoiceNote = (id, noteData) => API.post(`/appointments/${id}/voice-note`, noteData);
-export const scheduleFollowUp = (id, followUpData) => API.post(`/appointments/${id}/schedule-follow-up`, followUpData);
->>>>>>> f3984ca4
+export const saveAppointmentVoiceNote = (id, noteData) =>
+  API.post(`/appointments/${id}/voice-note`, { noteData });
+export const scheduleFollowUp = (id, followUpData) =>
+  API.post(`/appointments/${id}/schedule-follow-up`, followUpData);
 
 // === Care Circle Routes ===
 export const getMyCareCircle = () => API.get("/profile/my-care-circle");
@@ -97,10 +81,12 @@
 export const getPaymentHistory = () => API.get("/payment/history");
 
 // === Subscription Routes ===
-export const createProSubscription = (testMode = '') => API.post(`/subscription/create-plan${testMode}`);
-export const verifySubscription = (subscriptionData) => API.post('/subscription/verify', subscriptionData);
-export const getSubscriptionStatus = () => API.get('/subscription/status');
-export const cancelSubscription = () => API.post('/subscription/cancel');
+export const createProSubscription = (testMode = "") =>
+  API.post(`/subscription/create-plan${testMode}`);
+export const verifySubscription = (subscriptionData) =>
+  API.post("/subscription/verify", subscriptionData);
+export const getSubscriptionStatus = () => API.get("/subscription/status");
+export const cancelSubscription = () => API.post("/subscription/cancel");
 
 // === Quest Routes ===
 export const getQuests = () => API.get("/quests");
@@ -109,10 +95,12 @@
   API.post(`/quests/${questId}/progress`, progressData);
 
 // === Ambulance Routes ===
-export const bookAmbulance = (bookingData) => API.post('/ambulance/book', bookingData);
-export const respondToAmbulanceRequest = (requestId, responseData) => 
+export const bookAmbulance = (bookingData) =>
+  API.post("/ambulance/book", bookingData);
+export const respondToAmbulanceRequest = (requestId, responseData) =>
   API.put(`/ambulance/respond/${requestId}`, responseData);
-export const updateDriverStatus = (statusData) => API.put('/ambulance/status', statusData);
+export const updateDriverStatus = (statusData) =>
+  API.put("/ambulance/status", statusData);
 
 // Export the API instance as default
 export default API;