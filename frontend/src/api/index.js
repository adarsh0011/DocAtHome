import axios from 'axios';

// --- Smart API URL Configuration ---
// This automatically selects the correct backend URL based on the environment.
const API_URL = import.meta.env.PROD 
    ? 'https://docathome-backend.onrender.com/api' // Your LIVE backend URL from Render
    : 'http://localhost:5000/api';                // Your LOCAL backend URL for development

// Create a configured instance of Axios
const API = axios.create({ baseURL: API_URL });

// Interceptor to automatically add the JWT token to every secure request
API.interceptors.request.use((req) => {
  if (localStorage.getItem('token')) {
    req.headers.Authorization = `Bearer ${localStorage.getItem('token')}`;
  }
  return req;
});

<<<<<<< HEAD
// api/prescriptions.js (frontend)
export const takeDose = async (prescriptionId, medicineIndex) => {
  try {
    const response = await axios.post(
      `/api/prescriptions/${prescriptionId}/take-dose`,
      { medicineIndex },
      {
        headers: {
          'Content-Type': 'application/json',
          Authorization: `Bearer ${localStorage.getItem('token')}`
        }
      }
    );
    return response.data;
  } catch (error) {
    throw error.response?.data?.error || 'Failed to record dose';
  }
};
=======
>>>>>>> 187947c4

// === Authentication Routes ===
export const login = (formData) => API.post('/auth/login', formData);
export const register = (formData) => API.post('/auth/register', formData);
export const getMe = () => API.get('/auth/me');
export const forgotPassword = (emailData) => API.post('/auth/forgot-password', emailData);
export const resetPassword = (token, passwordData) => API.post(`/auth/reset-password/${token}`, passwordData);

// === Admin Routes ===
export const getPendingUsers = () => API.get('/admin/pending');
export const approveUser = (id) => API.put(`/admin/approve/${id}`);

// === Generic Profile Fetching ===
const getProfessionalById = (id) => API.get(`/profile/${id}`);

// === Doctor Routes ===
export const searchDoctors = (params) => API.get('/doctors', { params });
export const getDoctorById = (id) => getProfessionalById(id);

// === Nurse Routes ===
export const searchNurses = (params) => API.get('/nurses', { params });
export const getNurseById = (id) => getProfessionalById(id);

// === Logged-in User Profile Routes ===
export const getMyProfile = () => API.get('/profile/me');
export const updateMyProfile = (profileData) => API.put('/profile/me', profileData);

// === Appointment Routes ===
export const bookAppointment = (appointmentData) => API.post('/appointments', appointmentData);
export const getMyAppointments = () => API.get('/appointments/my-appointments');
export const updateAppointmentStatus = (id, updateData) => API.put(`/appointments/${id}`, updateData);
export const getAppointmentSummary = (id) => API.get(`/appointments/${id}/summary`);

// === Care Circle Routes ===
export const getMyCareCircle = () => API.get('/profile/my-care-circle');
export const inviteToCareCircle = (inviteData) => API.post('/profile/my-care-circle/invite', inviteData);

// === Lab Test Routes ===
export const bookLabTest = (testData) => API.post('/lab-tests', testData);

// === Payment Routes ===
export const createRazorpayOrder = (orderData) => API.post('/payment/create-order', orderData);
export const verifyRazorpayPayment = (paymentData) => API.post('/payment/verify', paymentData);

// === Quest Routes ===
export const getQuests = () => API.get('/quests');
export const acceptQuest = (questId) => API.post(`/quests/${questId}/accept`);
export const logQuestProgress = (userQuestId) => API.post(`/quests/${userQuestId}/log`);<|MERGE_RESOLUTION|>--- conflicted
+++ resolved
@@ -17,27 +17,19 @@
   return req;
 });
 
-<<<<<<< HEAD
+
 // api/prescriptions.js (frontend)
 export const takeDose = async (prescriptionId, medicineIndex) => {
   try {
-    const response = await axios.post(
-      `/api/prescriptions/${prescriptionId}/take-dose`,
-      { medicineIndex },
-      {
-        headers: {
-          'Content-Type': 'application/json',
-          Authorization: `Bearer ${localStorage.getItem('token')}`
-        }
-      }
+    const response = await API.post(
+      `/prescriptions/${prescriptionId}/take-dose`,
+      { medicineIndex }
     );
     return response.data;
   } catch (error) {
     throw error.response?.data?.error || 'Failed to record dose';
   }
 };
-=======
->>>>>>> 187947c4
 
 // === Authentication Routes ===
 export const login = (formData) => API.post('/auth/login', formData);
