import axios from 'axios';

// --- Smart API URL Configuration ---
// This automatically detects if the app is in production (on Netlify)
// or in development (running on your local machine).
const API_URL = import.meta.env.PROD 
    ? 'https://docathome-backend.onrender.com/api' // Your LIVE backend URL from Render
    : 'http://localhost:5000/api';                // Your LOCAL backend URL for development

// Create a configured instance of Axios with the correct base URL
const API = axios.create({ baseURL: API_URL });

// This interceptor automatically adds the user's JWT token to every secure request.
// It runs before any API call is sent.
API.interceptors.request.use((req) => {
  if (localStorage.getItem('token')) {
    req.headers.Authorization = `Bearer ${localStorage.getItem('token')}`;
  }
  return req;
});

<<<<<<< HEAD
// === Smart Stock: Take Dose ===
export const takeDose = async (prescriptionId, medicineIndex) => {
  try {
    const response = await API.post(
      `/prescriptions/${prescriptionId}/take-dose`,
      { medicineIndex }
    );
    return response.data;
  } catch (error) {
    throw error.response?.data?.error || 'Failed to record dose';
  }
};

// === Authentication Routes ===
export const getMe = () => API.get('/auth/me');
export const login = (formData) => API.post('/auth/login', formData);
export const register = (formData) => API.post('/auth/register', formData);

// === Doctor & Nurse Routes ===
export const getDoctorById = (id) => API.get(`/doctors/${id}`);
export const getNurseById = (id) => API.get(`/nurses/${id}`);
export const searchDoctors = (params) => API.get('/doctors/search', { params });
export const searchNurses = (params) => API.get('/nurses/search', { params });
=======
// --- API Function Exports ---

// === Authentication Routes ===
export const login = (formData) => API.post('/auth/login', formData);
export const register = (formData) => API.post('/auth/register', formData);
export const getMe = () => API.get('/auth/me');
export const forgotPassword = (emailData) => API.post('/auth/forgot-password', emailData);
export const resetPassword = (token, passwordData) => API.post(`/auth/reset-password/${token}`, passwordData);

// === Admin Routes ===
export const getPendingUsers = () => API.get('/admin/pending');
export const approveUser = (id) => API.put(`/admin/approve/${id}`);

// === Generic Profile Fetching ===
const getProfessionalById = (id) => API.get(`/profile/${id}`);

// === Doctor & Nurse Search Routes ===
export const searchDoctors = (params) => API.get('/doctors', { params });
export const getDoctorById = (id) => getProfessionalById(id);
export const searchNurses = (params) => API.get('/nurses', { params });
export const getNurseById = (id) => getProfessionalById(id);

// === Logged-in User Profile Routes ===
export const getMyProfile = () => API.get('/profile/me');
export const updateMyProfile = (profileData) => API.put('/profile/me', profileData);
>>>>>>> ecf3fa15

// === Appointment Routes ===
export const bookAppointment = (appointmentData) => API.post('/appointments', appointmentData);
export const getMyAppointments = () => API.get('/appointments/my-appointments');
<<<<<<< HEAD
export const getDoctorAppointments = () => API.get('/appointments/doctor-appointments');
export const updateAppointmentStatus = (id, status) => API.put(`/appointments/${id}/status`, { status });
export const getAppointmentSummary = () => API.get('/appointments/summary');

// === Prescription Routes ===
export const getMyPrescriptions = () => API.get('/prescriptions/my-prescriptions');

// === Lab Test ===
export const bookLabTest = (testData) => API.post('/lab-tests', testData);

// === Password Reset ===
export const forgotPassword = (email) => API.post('/auth/forgot-password', email);
export const resetPassword = (token, password) => API.post(`/auth/reset-password/${token}`, { password });

// === Admin ===
export const getPendingUsers = () => API.get('/admin/pending-users');
export const approveUser = (id) => API.put(`/admin/approve-user/${id}`);

// === Profile & Care Circle ===
export const getMyProfile = () => API.get('/profile/me');
export const updateMyProfile = (profileData) => API.put('/profile/me', profileData);
export const getMyCareCircle = () => API.get('/profile/my-care-circle');
export const inviteToCareCircle = (email) => API.post('/profile/my-care-circle/invite', email);

// === Quest System ===
export const getQuests = () => API.get('/quests');
export const acceptQuest = (id) => API.post(`/quests/${id}/accept`);
export const logQuestProgress = (id, progress) => API.post(`/quests/${id}/progress`, { progress });

export default API;
=======
export const updateAppointmentStatus = (id, statusData) => API.put(`/appointments/${id}`, statusData);
export const getAppointmentSummary = (id) => API.get(`/appointments/${id}/summary`);

// === Care Circle Routes ===
export const getMyCareCircle = () => API.get('/profile/my-care-circle');
export const inviteToCareCircle = (inviteData) => API.post('/profile/my-care-circle/invite', inviteData);

// === Lab Test Routes ===
export const bookLabTest = (testData) => API.post('/lab-tests', testData);

// === Payment Routes ===
export const createRazorpayOrder = (orderData) => API.post('/payment/create-order', orderData);
export const verifyRazorpayPayment = (paymentData) => API.post('/payment/verify', paymentData);
export const getPaymentHistory = () => API.get('/payment/my-history');

// === Quest Routes ===
export const getQuests = () => API.get('/quests');
export const acceptQuest = (questId) => API.post(`/quests/${questId}/accept`);
export const logQuestProgress = (userQuestId, progress) => API.post(`/quests/${userQuestId}/progress`, { progress });

// Note: No need for 'export default API' when exporting named functions.
>>>>>>> ecf3fa15
<|MERGE_RESOLUTION|>--- conflicted
+++ resolved
@@ -1,17 +1,14 @@
 import axios from 'axios';
 
 // --- Smart API URL Configuration ---
-// This automatically detects if the app is in production (on Netlify)
-// or in development (running on your local machine).
-const API_URL = import.meta.env.PROD 
-    ? 'https://docathome-backend.onrender.com/api' // Your LIVE backend URL from Render
-    : 'http://localhost:5000/api';                // Your LOCAL backend URL for development
+const API_URL = import.meta.env.PROD
+  ? 'https://docathome-backend.onrender.com/api' // LIVE backend
+  : 'http://localhost:5000/api'; // Local backend for development
 
-// Create a configured instance of Axios with the correct base URL
+// Create configured Axios instance
 const API = axios.create({ baseURL: API_URL });
 
-// This interceptor automatically adds the user's JWT token to every secure request.
-// It runs before any API call is sent.
+// Add JWT token automatically to requests
 API.interceptors.request.use((req) => {
   if (localStorage.getItem('token')) {
     req.headers.Authorization = `Bearer ${localStorage.getItem('token')}`;
@@ -19,8 +16,9 @@
   return req;
 });
 
-<<<<<<< HEAD
-// === Smart Stock: Take Dose ===
+// --- API Function Exports ---
+
+// === Smart Stock Routes ===
 export const takeDose = async (prescriptionId, medicineIndex) => {
   try {
     const response = await API.post(
@@ -32,19 +30,7 @@
     throw error.response?.data?.error || 'Failed to record dose';
   }
 };
-
-// === Authentication Routes ===
-export const getMe = () => API.get('/auth/me');
-export const login = (formData) => API.post('/auth/login', formData);
-export const register = (formData) => API.post('/auth/register', formData);
-
-// === Doctor & Nurse Routes ===
-export const getDoctorById = (id) => API.get(`/doctors/${id}`);
-export const getNurseById = (id) => API.get(`/nurses/${id}`);
-export const searchDoctors = (params) => API.get('/doctors/search', { params });
-export const searchNurses = (params) => API.get('/nurses/search', { params });
-=======
-// --- API Function Exports ---
+export const getMyPrescriptions = () => API.get('/prescriptions/my-prescriptions');
 
 // === Authentication Routes ===
 export const login = (formData) => API.post('/auth/login', formData);
@@ -54,13 +40,13 @@
 export const resetPassword = (token, passwordData) => API.post(`/auth/reset-password/${token}`, passwordData);
 
 // === Admin Routes ===
-export const getPendingUsers = () => API.get('/admin/pending');
+export const getPendingUsers = () => API.get('/admin/pending'); // Unified endpoint name
 export const approveUser = (id) => API.put(`/admin/approve/${id}`);
 
 // === Generic Profile Fetching ===
 const getProfessionalById = (id) => API.get(`/profile/${id}`);
 
-// === Doctor & Nurse Search Routes ===
+// === Doctor & Nurse Routes ===
 export const searchDoctors = (params) => API.get('/doctors', { params });
 export const getDoctorById = (id) => getProfessionalById(id);
 export const searchNurses = (params) => API.get('/nurses', { params });
@@ -69,49 +55,17 @@
 // === Logged-in User Profile Routes ===
 export const getMyProfile = () => API.get('/profile/me');
 export const updateMyProfile = (profileData) => API.put('/profile/me', profileData);
->>>>>>> ecf3fa15
+
+// === Care Circle Routes ===
+export const getMyCareCircle = () => API.get('/profile/my-care-circle');
+export const inviteToCareCircle = (inviteData) => API.post('/profile/my-care-circle/invite', inviteData);
 
 // === Appointment Routes ===
 export const bookAppointment = (appointmentData) => API.post('/appointments', appointmentData);
 export const getMyAppointments = () => API.get('/appointments/my-appointments');
-<<<<<<< HEAD
 export const getDoctorAppointments = () => API.get('/appointments/doctor-appointments');
 export const updateAppointmentStatus = (id, status) => API.put(`/appointments/${id}/status`, { status });
-export const getAppointmentSummary = () => API.get('/appointments/summary');
-
-// === Prescription Routes ===
-export const getMyPrescriptions = () => API.get('/prescriptions/my-prescriptions');
-
-// === Lab Test ===
-export const bookLabTest = (testData) => API.post('/lab-tests', testData);
-
-// === Password Reset ===
-export const forgotPassword = (email) => API.post('/auth/forgot-password', email);
-export const resetPassword = (token, password) => API.post(`/auth/reset-password/${token}`, { password });
-
-// === Admin ===
-export const getPendingUsers = () => API.get('/admin/pending-users');
-export const approveUser = (id) => API.put(`/admin/approve-user/${id}`);
-
-// === Profile & Care Circle ===
-export const getMyProfile = () => API.get('/profile/me');
-export const updateMyProfile = (profileData) => API.put('/profile/me', profileData);
-export const getMyCareCircle = () => API.get('/profile/my-care-circle');
-export const inviteToCareCircle = (email) => API.post('/profile/my-care-circle/invite', email);
-
-// === Quest System ===
-export const getQuests = () => API.get('/quests');
-export const acceptQuest = (id) => API.post(`/quests/${id}/accept`);
-export const logQuestProgress = (id, progress) => API.post(`/quests/${id}/progress`, { progress });
-
-export default API;
-=======
-export const updateAppointmentStatus = (id, statusData) => API.put(`/appointments/${id}`, statusData);
 export const getAppointmentSummary = (id) => API.get(`/appointments/${id}/summary`);
-
-// === Care Circle Routes ===
-export const getMyCareCircle = () => API.get('/profile/my-care-circle');
-export const inviteToCareCircle = (inviteData) => API.post('/profile/my-care-circle/invite', inviteData);
 
 // === Lab Test Routes ===
 export const bookLabTest = (testData) => API.post('/lab-tests', testData);
@@ -124,7 +78,7 @@
 // === Quest Routes ===
 export const getQuests = () => API.get('/quests');
 export const acceptQuest = (questId) => API.post(`/quests/${questId}/accept`);
-export const logQuestProgress = (userQuestId, progress) => API.post(`/quests/${userQuestId}/progress`, { progress });
+export const logQuestProgress = (questId, progress) => API.post(`/quests/${questId}/progress`, { progress });
 
-// Note: No need for 'export default API' when exporting named functions.
->>>>>>> ecf3fa15
+// Export Axios instance if needed
+export default API;