// Make sure your api/index.js looks exactly like this at the top
import axios from 'axios';

<<<<<<< HEAD
const API_URL = 'https://docathome-backend.onrender.com/api'; // Hardcode the live Render URL
=======

const API_URL = 'http://localhost:5000/api'; // Local backend server
>>>>>>> 3d4ee15fca785f163581cbe18a77e236d5b044d5

const API = axios.create({ baseURL: API_URL });

// ... rest of the file


// Interceptor to automatically add the JWT token to every secure request.
// This runs before any API call is sent.
API.interceptors.request.use((req) => {
  if (localStorage.getItem('token')) {
    req.headers.Authorization = `Bearer ${localStorage.getItem('token')}`;
  }
  return req;
});


// === API Function Exports ===

// === Authentication Routes ===
export const login = (formData) => API.post('/auth/login', formData);
export const register = (formData) => API.post('/auth/register', formData);
export const getMe = () => API.get('/auth/me');
export const forgotPassword = (formData) => API.post('/auth/forgot-password', formData);
export const resetPassword = (formData) => API.post('/auth/reset-password', formData);
// Add other auth functions if you have them (forgotPassword, etc.)

// === Admin Routes ===
export const getPendingUsers = () => API.get('/admin/pending');
export const approveUser = (id) => API.put(`/admin/approve/${id}`);

// === Generic Profile Fetching ===
const getProfessionalById = (id) => API.get(`/profile/${id}`);

// === Doctor & Nurse Search Routes ===
export const searchDoctors = (params) => API.get('/doctors', { params });
export const getDoctorById = (id) => getProfessionalById(id);
export const searchNurses = (params) => API.get('/nurses', { params });
export const getNurseById = (id) => getProfessionalById(id);

// === Logged-in User Profile Routes ===
export const getMyProfile = () => API.get('/profile/me');
export const updateMyProfile = (profileData) => API.put('/profile/me', profileData);

// === Appointment Routes ===
export const bookAppointment = (appointmentData) => API.post('/appointments', appointmentData);
export const getMyAppointments = () => API.get('/appointments/my-appointments');
export const getDoctorAppointments = () => API.get('/appointments/doctor-appointments');
export const updateAppointmentStatus = (id, statusData) => API.put(`/appointments/${id}`, statusData);
export const getAppointmentSummary = (id) => API.get(`/appointments/${id}/summary`);
export const saveAppointmentVoiceNote = (id, noteData) => API.post(`/appointments/${id}/voice-note`, noteData);
export const scheduleFollowUp = (id, followUpData) => API.post(`/appointments/${id}/schedule-follow-up`, followUpData);

// === Care Circle Routes ===
export const getMyCareCircle = () => API.get('/profile/my-care-circle');
export const inviteToCareCircle = (inviteData) => API.post('/profile/my-care-circle/invite', inviteData);

// === Lab Test Routes ===
export const bookLabTest = (testData) => API.post('/lab-tests', testData);

// === Payment Routes ===
export const createRazorpayOrder = (orderData) => API.post('/payment/create-order', orderData);
export const verifyRazorpayPayment = (paymentData) => API.post('/payment/verify', paymentData);
export const getPaymentHistory = () => API.get('/payment/history');

// === Subscription Routes ===
export const createProSubscription = (testMode = '') => API.post(`/subscription/create-plan${testMode}`);
export const verifySubscription = (subscriptionData) => API.post('/subscription/verify', subscriptionData);
export const getSubscriptionStatus = () => API.get('/subscription/status');
export const cancelSubscription = () => API.post('/subscription/cancel');

// === Quest Routes ===
export const getQuests = () => API.get('/quests');
export const acceptQuest = (questId) => API.post(`/quests/${questId}/accept`);
export const logQuestProgress = (questId, progressData) => API.post(`/quests/${questId}/progress`, progressData);

// === Ambulance Routes ===
export const bookAmbulance = (bookingData) => API.post('/ambulance/book', bookingData);
export const respondToAmbulanceRequest = (requestId, responseData) => 
  API.put(`/ambulance/respond/${requestId}`, responseData);
export const updateDriverStatus = (statusData) => API.put('/ambulance/status', statusData);

// Export the API instance as default
export default API;<|MERGE_RESOLUTION|>--- conflicted
+++ resolved
@@ -1,12 +1,7 @@
 // Make sure your api/index.js looks exactly like this at the top
 import axios from 'axios';
 
-<<<<<<< HEAD
 const API_URL = 'https://docathome-backend.onrender.com/api'; // Hardcode the live Render URL
-=======
-
-const API_URL = 'http://localhost:5000/api'; // Local backend server
->>>>>>> 3d4ee15fca785f163581cbe18a77e236d5b044d5
 
 const API = axios.create({ baseURL: API_URL });
 
