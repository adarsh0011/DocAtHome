--- conflicted
+++ resolved
@@ -14,33 +14,14 @@
   };
 
   return (
-<<<<<<< HEAD
-    <footer className="bg-gradient-to-r from-blue-200 to-blue-300 text-primary-dark py-8 px-4 text-center border-t border-gray-300">
-      {/* Logo / Title */}
-      <h3 className="text-3xl font-extrabold mb-4 text-blue-900 ">DocAtHome</h3>
-      
-      {/* Navigation Links */}
-      <nav className="flex flex-wrap justify-center gap-6 mb-6 text-xl">
-        <NavLink to="/" className={navClass}>Home</NavLink>
-        <NavLink to="/about" className={navClass}>About</NavLink>
-        <NavLink to="/services" className={navClass}>Services</NavLink>
-        <NavLink to="/testimonials" className={navClass}>Testimonials</NavLink>
-        <NavLink to="/contact" className={navClass}>Contact</NavLink>
-      </nav>
-
-      {/* Copyright */}
-      <p className="text-sm text-gray-600">
-        &copy; {currentYear} <span className="font-semibold text-blue-800">DocAtHome</span>. All rights reserved.
-      </p>
-=======
-    <footer className="bg-blue  border-blue">
+    <footer className="bg-black  border-blue">
       <div className="max-w-7xl mx-auto px-6 py-12">
         {/* Main Footer Content */}
-        <div className="grid grid-cols-1 md:grid-cols-2 lg:grid-cols-4 gap-8 mb-8">
+        <div className=" text-white grid grid-cols-1 md:grid-cols-2 lg:grid-cols-4 gap-8 mb-8">
           {/* Brand & Description */}
           <div className="lg:col-span-1">
             <h3 className="text-2xl font-bold text-white mb-4">Doc@Home</h3>
-            <p className="text-gray-300 text-sm mb-4 leading-relaxed">
+            <p className="dark:text-gray-300 text-sm mb-4 leading-relaxed">
               Bringing quality healthcare to your doorstep. Professional medical
               services with the comfort and convenience of home care.
             </p>
@@ -99,25 +80,25 @@
             <h4 className="text-lg font-semibold text-white mb-4">Contents</h4>
             <div className="space-y-3">
               <a
-                href="/frontend/src/components/About.jsx"
+                href="/about"
                 className="block text-sm text-gray-300 hover:text-blue-400 transition-colors duration-200"
               >
                 About
               </a>
               <a
-                href="/frontend/src/components/Services.jsx"
+                href="/services"
                 className="block text-sm text-gray-300 hover:text-blue-400 transition-colors duration-200"
               >
                 Services
               </a>
               <a
-                href="/frontend/src/components/Testimonials.jsx"
+                href="/testimonials"
                 className="block text-sm text-gray-300 hover:text-blue-400 transition-colors duration-200"
               >
                 Testimonials
               </a>
               <a
-                href="/frontend/src/components/Contact.jsx"
+                href="/contact"
                 className="block text-sm text-gray-300 hover:text-blue-400 transition-colors duration-200"
               >
                 Contact Us
@@ -223,7 +204,6 @@
           </div>
         </div>
       </div>
->>>>>>> 4c102c00
     </footer>
   );
 };
