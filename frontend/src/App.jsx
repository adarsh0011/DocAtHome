--- conflicted
+++ resolved
@@ -18,8 +18,7 @@
 import NurseProfilePage from './pages/NurseProfilePage.jsx';
 import BookAmbulancePage from './pages/BookAmbulancePage.jsx';
 
-
-//Imported About,Services,Testimonials,Contact Page
+// Imported About, Services, Testimonials, Contact Page
 import About from './components/About.jsx';
 import Services from './components/Services.jsx';
 import Testimonials from './components/Testimonials.jsx';
@@ -33,13 +32,10 @@
 import MyAppointmentsPage from './pages/MyAppointmentsPage.jsx';
 import MyPrescriptionsPage from './pages/MyPrescriptionsPage.jsx';
 import HealthQuestsPage from './pages/HealthQuestsPage.jsx';
-<<<<<<< HEAD
 import PaymentHistoryPage from './pages/PaymentHistoryPage.jsx';
-=======
 import CareNavigatorPage from './pages/CareNavigatorPage.jsx';
 import CareFundPage from './pages/CareFundPage.jsx';
 import PublicDonationPage from './pages/PublicDonationPage.jsx';
->>>>>>> f5fc1a1a
 
 // Protected Professional Pages
 import DoctorDashboard from './pages/DoctorDashboard.jsx';
@@ -55,14 +51,7 @@
 function App() {
   return (
     <Router>
-
-<<<<<<< HEAD
-      {/* <div className="bg-primary-dark min-h-screen text-primary-text flex flex-col"> */}
-
-=======
->>>>>>> f5fc1a1a
       <div className="!bg-amber-200 dark:!bg-primary-dark min-h-screen text-primary-text flex flex-col">
-
         <Navbar />
 
         <main className="flex-grow">
@@ -72,10 +61,7 @@
             <Route path="/register" element={<RegisterPage />} />
             <Route path="/login" element={<LoginPage />} />
             <Route path="/forgot-password" element={<ForgotPasswordPage />} />
-            <Route
-              path="/reset-password/:token"
-              element={<ResetPasswordPage />}
-            />
+            <Route path="/reset-password/:token" element={<ResetPasswordPage />} />
             <Route path="/search" element={<SearchDoctorsPage />} />
             <Route path="/search-nurses" element={<SearchNursesPage />} />
             <Route path="/doctors/:id" element={<DoctorProfilePage />} />
@@ -83,8 +69,6 @@
             <Route path="/book-ambulance" element={<BookAmbulancePage />} />
             <Route path="/care-navigator" element={<CareNavigatorPage />} />
             <Route path="/care-circle" element={<CareCirclePage />} />
-            
-
             <Route path="/about" element={<About />} />
             <Route path="/services" element={<Services />} />
             <Route path="/testimonials" element={<Testimonials />} />
@@ -92,97 +76,28 @@
             <Route path="/care-fund/:patientId" element={<PublicDonationPage />} />
 
             {/* --- Protected Patient Routes --- */}
-
             <Route path="/dashboard" element={<ProtectedRoute><PatientDashboard /></ProtectedRoute>} />
             <Route path="/care-circle" element={<ProtectedRoute><CareCirclePage /></ProtectedRoute>} />
             <Route path="/book-lab-test" element={<ProtectedRoute><BookLabTestPage /></ProtectedRoute>} />
             <Route path="/video-consult" element={<ProtectedRoute><VideoConsultPage /></ProtectedRoute>} />
             <Route path="/my-appointments" element={<ProtectedRoute><MyAppointmentsPage /></ProtectedRoute>} />
             <Route path="/my-prescriptions" element={<ProtectedRoute><MyPrescriptionsPage /></ProtectedRoute>} />
-<<<<<<< HEAD
-            <Route path="/payment-history" element={<ProtectedRoute><PaymentHistoryPage /></ProtectedRoute>}/>
+            <Route path="/payment-history" element={<ProtectedRoute><PaymentHistoryPage /></ProtectedRoute>} />
+            <Route path="/care-fund" element={<ProtectedRoute><CareFundPage /></ProtectedRoute>} />
             {/* <Route path="/health-quests" element={<ProtectedRoute><HealthQuestsPage /></ProtectedRoute>} /> */}
-=======
-            <Route path="/care-fund" element={<ProtectedRoute><CareFundPage /></ProtectedRoute>} />
-//             <Route path="/health-quests" element={<ProtectedRoute><HealthQuestsPage /></ProtectedRoute>} />
->>>>>>> f5fc1a1a
-            
 
             {/* --- Protected Professional (Doctor/Nurse) Routes --- */}
-            <Route
-              path="/doctor/dashboard"
-              element={
-                <ProtectedRoute>
-                  <DoctorDashboard />
-                </ProtectedRoute>
-              }
-            />
-            <Route
-              path="/nurse/dashboard"
-              element={
-                <ProtectedRoute>
-                  <NurseDashboard />
-                </ProtectedRoute>
-              }
-            />
-            <Route
-              path="/doctor/edit-profile"
-              element={
-                <ProtectedRoute>
-                  <DoctorEditProfilePage />
-                </ProtectedRoute>
-              }
-            />
-            <Route
-              path="/nurse/edit-profile"
-              element={
-                <ProtectedRoute>
-                  <DoctorEditProfilePage />
-                </ProtectedRoute>
-              }
-            />
-            <Route
-              path="/doctor/appointments"
-              element={
-                <ProtectedRoute>
-                  <DoctorAppointmentsPage />
-                </ProtectedRoute>
-              }
-            />
-            <Route
-              path="/nurse/appointments"
-              element={
-                <ProtectedRoute>
-                  <DoctorAppointmentsPage />
-                </ProtectedRoute>
-              }
-            />
-            <Route
-              path="/doctor/availability"
-              element={
-                <ProtectedRoute>
-                  <ProfessionalAvailabilityPage />
-                </ProtectedRoute>
-              }
-            />
-            <Route
-              path="/nurse/availability"
-              element={
-                <ProtectedRoute>
-                  <ProfessionalAvailabilityPage />
-                </ProtectedRoute>
-              }
-            />
+            <Route path="/doctor/dashboard" element={<ProtectedRoute><DoctorDashboard /></ProtectedRoute>} />
+            <Route path="/nurse/dashboard" element={<ProtectedRoute><NurseDashboard /></ProtectedRoute>} />
+            <Route path="/doctor/edit-profile" element={<ProtectedRoute><DoctorEditProfilePage /></ProtectedRoute>} />
+            <Route path="/nurse/edit-profile" element={<ProtectedRoute><DoctorEditProfilePage /></ProtectedRoute>} />
+            <Route path="/doctor/appointments" element={<ProtectedRoute><DoctorAppointmentsPage /></ProtectedRoute>} />
+            <Route path="/nurse/appointments" element={<ProtectedRoute><DoctorAppointmentsPage /></ProtectedRoute>} />
+            <Route path="/doctor/availability" element={<ProtectedRoute><ProfessionalAvailabilityPage /></ProtectedRoute>} />
+            <Route path="/nurse/availability" element={<ProtectedRoute><ProfessionalAvailabilityPage /></ProtectedRoute>} />
 
             {/* --- Admin-Only Route --- */}
-            <Route
-              path="/admin"
-              element={
-                <ProtectedRoute adminOnly={true}>
-                  <AdminDashboard />
-                </ProtectedRoute>
-              }
-            />
+            <Route path="/admin" element={<ProtectedRoute adminOnly={true}><AdminDashboard /></ProtectedRoute>} />
           </Routes>
         </main>
 
