const express = require('express');
const router = express.Router();

// Import all the necessary controller functions
const {
  createAppointment,
  getMyAppointments,
  updateAppointmentStatus,
  getAppointmentSummary,
  saveVoiceNote,
<<<<<<< HEAD
  updateRelayNote,
} = require("../controllers/appointmentController");
=======
  scheduleFollowUp,
} = require('../controllers/appointmentController');
>>>>>>> f3984ca4

const { protect } = require("../middleware/authMiddleware");
const {
  validate,
  validateObjectId,
  appointmentSchemas,
  limitRequestSize,
  detectXSS,
} = require("../middleware/validation");

// Apply comprehensive security middleware to all appointment routes
router.use(limitRequestSize);
router.use(detectXSS);

// All routes in this file are protected and require a user to be logged in.

// GET /api/appointments/my-appointments
// Fetches all appointments related to the logged-in user (as either patient or professional)
router.route('/my-appointments').get(protect, getMyAppointments);
router.route('/my-appointments').get(protect, getMyAppointments);

// GET /api/appointments/:id/summary
// Gets a smart summary for a specific appointment with ID validation
router
  .route("/:id/summary")
  .get(protect, validateObjectId("id"), getAppointmentSummary);

// PUT /api/appointments/:id
// Updates the status of a specific appointment with comprehensive validation
router
  .route("/:id")
  .put(
    protect,
    validateObjectId("id"),
    validate(appointmentSchemas.updateStatus),
    updateAppointmentStatus
  );

// POST /api/appointments/
// Creates a new appointment with comprehensive input validation
router.route("/").post(
  protect,
  //validate(appointmentSchemas.create),
  createAppointment
);

//POST /:id/voicenote
//Creates a voice note for the appointment
router.post("/:id/voice-note", protect, saveVoiceNote);

//PUT /:id/relay-note
//Updates the relay note for the appointment
router.put("/:id/relay-note", protect, updateRelayNote);

// POST /api/appointments/:id/schedule-follow-up
// Schedules a follow-up for a specific appointment
router.route('/:id/schedule-follow-up')
    .post(protect, 
        validateObjectId('id'), 
        validate(appointmentSchemas.scheduleFollowUp), 
        scheduleFollowUp);

module.exports = router;<|MERGE_RESOLUTION|>--- conflicted
+++ resolved
@@ -8,13 +8,9 @@
   updateAppointmentStatus,
   getAppointmentSummary,
   saveVoiceNote,
-<<<<<<< HEAD
-  updateRelayNote,
-} = require("../controllers/appointmentController");
-=======
   scheduleFollowUp,
+  updateRelayNote
 } = require('../controllers/appointmentController');
->>>>>>> f3984ca4
 
 const { protect } = require("../middleware/authMiddleware");
 const {
