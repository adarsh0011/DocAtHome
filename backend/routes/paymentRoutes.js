--- conflicted
+++ resolved
@@ -1,25 +1,17 @@
 const express = require('express');
 const router = express.Router();
-<<<<<<< HEAD
 const {
   createOrder,
   verifyPayment,
   getMyPaymentHistory,
+  getDonations,
 } = require('../controllers/paymentController');
 const { protect } = require('../middleware/authMiddleware');
 
-// All routes are protected
+// Payment routes
 router.post('/create-order', protect, createOrder);
 router.post('/verify', protect, verifyPayment);
-router.get('/my-history', protect, getMyPaymentHistory); // ✅ NEW route
-=======
-const { createOrder, verifyPayment, getDonations } = require('../controllers/paymentController');
-const { protect } = require('../middleware/authMiddleware');
-
-// All payment routes are protected
-router.post('/create-order', createOrder);
-router.post('/verify', verifyPayment);
-router.get('/donations', protect, getDonations);
->>>>>>> f5fc1a1a
+router.get('/my-history', protect, getMyPaymentHistory);     // For logged-in user's payment history
+router.get('/donations', protect, getDonations);             // For getting donations for a patient
 
 module.exports = router;