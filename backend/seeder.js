--- conflicted
+++ resolved
@@ -9,7 +9,7 @@
 const Quest = require('./models/Quest');
 const UserQuest = require('./models/UserQuest');
 const quests = require('./data/quests');
->>>>>>> 7895a1ac95dd9ec20f9eac1f2bc3740396ee7f69
+
 
 dotenv.config();
 
@@ -23,19 +23,6 @@
     }
 };
 
-<<<<<<< HEAD
-const createAdmin = async () => {
-    await connectDB();
-    try {
-        const adminExists = await User.findOne({ email: adminData.email });
-        
-        if (adminExists) {
-            console.log(`Admin user '${adminData.email}' already exists. No action taken.`);
-        } else {
-            await User.create(adminData);
-            console.log(`SUCCESS: Admin user '${adminData.email}' created successfully!`);
-        }
-=======
 const importData = async () => {
     try {
         // Clear existing data before import
@@ -75,7 +62,6 @@
         }
         await User.create(doctorsToCreate);
         console.log(`${doctorsToCreate.length} Doctors created successfully.`);
->>>>>>> 7895a1ac95dd9ec20f9eac1f2bc3740396ee7f69
 
         // Import Quests
         // Validate quest data structure
@@ -93,16 +79,6 @@
         console.log(`${validQuests.length} Quests imported successfully.`);
         console.log('Data Imported!');
     } catch (error) {
-<<<<<<< HEAD
-        console.error(`SEEDER SCRIPT ERROR: ${error}`);
-    } finally {
-        await mongoose.connection.close();
-        process.exit();
-    }
-};
-
-createAdmin();
-=======
         console.error(`SEEDER IMPORT ERROR: ${error}`);
     }
 };
@@ -131,5 +107,4 @@
     process.exit();
 };
 
-run();
->>>>>>> 7895a1ac95dd9ec20f9eac1f2bc3740396ee7f69+run();