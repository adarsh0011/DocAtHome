--- conflicted
+++ resolved
@@ -6,12 +6,9 @@
 const helmet = require('helmet');
 const path = require('path');
 const connectDB = require('./config/db');
-<<<<<<< HEAD
 const socketManager = require('./utils/socketManager');
-=======
 const { startScheduler } = require('./utils/adherenceScheduler');
 const { protect } = require('./middleware/authMiddleware');
->>>>>>> 4683d509
 
 dotenv.config();
 const app = express();
@@ -50,14 +47,11 @@
 app.use('/api/auth', require('./routes/authRoutes'));
 // ... (all your other app.use routes) ...
 app.use('/api/lab-tests', require('./routes/labTestRoutes'));
-<<<<<<< HEAD
+
 app.use('/api/notifications', require('./routes/notificationRoutes'));
-
-=======
 app.use('/api/video-calls', require('./routes/videoCallRoutes'));
 app.use('/api/support', require('./routes/supportRoutes'));
 app.use('/api/second-opinions', require('./routes/secondOpinionRoutes'));
->>>>>>> 4683d509
 
 // Health Check
 app.get('/health', (req, res) => res.status(200).send('OK'));
@@ -73,7 +67,7 @@
 
 const server = http.createServer(app);
 
-<<<<<<< HEAD
+
 // Socket.IO Setup
 const io = new Server(server, {
   cors: {
@@ -98,26 +92,7 @@
 
   socket.on('disconnect', () => {
     console.log('Client disconnected:', socket.id);
-=======
-// Socket.IO setup
-const io = new Server(server, {
-  cors: {
-    origin: allowedOrigins,
-    methods: ['GET', 'POST']
-  }
-});
 
-// Initialize socket manager
-const { initialize } = require('./utils/socketManager');
-initialize(io);
-
-// Socket.IO connection handling
-io.on('connection', (socket) => {
-  console.log('User connected:', socket.id);
-
-  socket.on('disconnect', () => {
-    console.log('User disconnected:', socket.id);
->>>>>>> 4683d509
   });
 });
 
