--- conflicted
+++ resolved
@@ -22,17 +22,14 @@
 
 // --- Allowlist for CORS ---
 const allowedOrigins = [
-<<<<<<< HEAD
 
   'http://localhost:5173',
   'http://localhost:5174',
   'https://docathome-rajnandini.netlify.app'
 
-=======
   'http://localhost:5173',
   'http://localhost:5174',
   'https://docathome-rajnandini.netlify.app'
->>>>>>> 64135598
 ];
 
 const corsOptions = {
@@ -106,13 +103,11 @@
 
     const server = http.createServer(app);
     const io = new Server(server, {
-<<<<<<< HEAD
 
       cors: { origin: allowedOrigins, methods: ['GET', 'POST'] }
 
-=======
+
       cors: { origin: allowedOrigins, methods: ['GET', 'POST'] }
->>>>>>> 64135598
     });
 
     io.on('connection', (socket) => {
