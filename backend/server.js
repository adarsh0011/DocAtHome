--- conflicted
+++ resolved
@@ -4,21 +4,15 @@
 const dotenv = require('dotenv');
 const connectDB = require('./config/db');
 const app = require('./app');
-const prescriptionRoutes = require('./routes/PrescriptionRoutes'); // adjust path
 
 
 // Load environment variables from .env file
-const dotenv = require('dotenv');
 dotenv.config();
 
-<<<<<<< HEAD
-// const app = express();
-
-=======
->>>>>>> 29fc1013
 
 const server = http.createServer(app);
 const careCircle = require("./routes/careCircle");
+
 
 // Configure Socket.IO with CORS settings
 const io = new Server(server, {
@@ -49,7 +43,6 @@
 app.use("/api/profile", require("./routes/careCircle"));
 
 app.use('/api/quests', require('./routes/questRoutes'));
-app.use('/api/prescriptions', prescriptionRoutes); // <-- Prescription Routes
 
 
 // Server Port
