const Appointment = require('../models/Appointment');
const User = require('../models/User');

// @desc    Create a new appointment
// @route   POST /api/appointments
exports.createAppointment = async (req, res) => {
  try {
    // Add the patient's ID from the authenticated user token
    req.body.patient = req.user.id;

    const { doctor } = req.body;

    // Check if the doctor being booked actually exists and has the role of 'doctor'
    const doctorExists = await User.findById(doctor);
    if (!doctorExists || (doctorExists.role !== 'doctor' && doctorExists.role !== 'nurse')) {
        return res.status(404).json({ msg: 'Professional not found' });
    }

    // Create the appointment in the database
    const appointment = await Appointment.create(req.body);

    // Send a success response back to the frontend
    res.status(201).json({
      success: true,
      data: appointment
    });
  } catch (err) {
    console.error('APPOINTMENT CREATION ERROR:', err.message);
    res.status(500).send('Server Error');
  }
};


<<<<<<< HEAD
// @desc    Get all appointments for the logged-in patient
// @route   GET /api/appointments/my-appointments
exports.getMyAppointments = async (req, res) => {
    try {
        const appointments = await Appointment.find({ patient: req.user.id })
            .populate('doctor', 'name specialty');

        res.status(200).json({
            success: true,
            count: appointments.length,
            data: appointments
        });
=======
// @desc    Get appointments for the logged-in user (as patient)
// @route   GET /api/appointments/my-appointments
exports.getMyAppointments = async (req, res) => {
    try {
        // Find appointments where the 'patient' field matches the logged-in user's ID
        const appointments = await Appointment.find({ patient: req.user.id })
        .populate('doctor', 'name specialty') // Get doctor's name and specialty
        .populate('patient', 'name') // Get patient's name
        .sort({ appointmentDate: -1 }); // Sort by most recent first

        res.json(appointments);
>>>>>>> ad47d686
    } catch (err) {
        console.error(err.message);
        res.status(500).send('Server Error');
    }
};

// ... (keep the existing createAppointment and getMyAppointments functions)

// --- ADD THIS NEW FUNCTION ---
// @desc    Get appointments for the logged-in doctor
// @route   GET /api/appointments/doctor
exports.getDoctorAppointments = async (req, res) => {
    try {
        // Find appointments where the 'doctor' field matches the logged-in user's ID
        const appointments = await Appointment.find({ doctor: req.user.id })
        .populate('patient', 'name email') // Get patient's name and email
        .sort({ appointmentDate: -1 }); // Sort by most recent first

        res.json(appointments);
    } catch (err) {
        console.error('GET DOCTOR APPOINTMENTS ERROR:', err.message);
        res.status(500).send('Server Error');
    }
};

// @desc    Update an appointment's status (e.g., confirm or cancel)
// @route   PUT /api/appointments/:id
exports.updateAppointmentStatus = async (req, res) => {
  try {
    const { status } = req.body; // Expecting { status: 'Confirmed' } or { status: 'Cancelled' }

    // Find the appointment by its ID
    let appointment = await Appointment.findById(req.params.id);

    if (!appointment) {
      return res.status(404).json({ msg: 'Appointment not found' });
    }

    // Authorization Check: Ensure the logged-in user is the professional assigned to this appointment
    if (appointment.doctor.toString() !== req.user.id) {
        return res.status(401).json({ msg: 'User not authorized to update this appointment' });
    }

    // Update the status
    appointment.status = status;
    await appointment.save();

    res.json(appointment);

  } catch (err) {
    console.error('UPDATE APPOINTMENT ERROR:', err.message);
    res.status(500).send('Server Error');
  }
};<|MERGE_RESOLUTION|>--- conflicted
+++ resolved
@@ -31,7 +31,6 @@
 };
 
 
-<<<<<<< HEAD
 // @desc    Get all appointments for the logged-in patient
 // @route   GET /api/appointments/my-appointments
 exports.getMyAppointments = async (req, res) => {
@@ -44,40 +43,8 @@
             count: appointments.length,
             data: appointments
         });
-=======
-// @desc    Get appointments for the logged-in user (as patient)
-// @route   GET /api/appointments/my-appointments
-exports.getMyAppointments = async (req, res) => {
-    try {
-        // Find appointments where the 'patient' field matches the logged-in user's ID
-        const appointments = await Appointment.find({ patient: req.user.id })
-        .populate('doctor', 'name specialty') // Get doctor's name and specialty
-        .populate('patient', 'name') // Get patient's name
-        .sort({ appointmentDate: -1 }); // Sort by most recent first
-
-        res.json(appointments);
->>>>>>> ad47d686
     } catch (err) {
         console.error(err.message);
-        res.status(500).send('Server Error');
-    }
-};
-
-// ... (keep the existing createAppointment and getMyAppointments functions)
-
-// --- ADD THIS NEW FUNCTION ---
-// @desc    Get appointments for the logged-in doctor
-// @route   GET /api/appointments/doctor
-exports.getDoctorAppointments = async (req, res) => {
-    try {
-        // Find appointments where the 'doctor' field matches the logged-in user's ID
-        const appointments = await Appointment.find({ doctor: req.user.id })
-        .populate('patient', 'name email') // Get patient's name and email
-        .sort({ appointmentDate: -1 }); // Sort by most recent first
-
-        res.json(appointments);
-    } catch (err) {
-        console.error('GET DOCTOR APPOINTMENTS ERROR:', err.message);
         res.status(500).send('Server Error');
     }
 };
