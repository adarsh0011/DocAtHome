--- conflicted
+++ resolved
@@ -380,11 +380,7 @@
   let event;
   try {
     event = JSON.parse(rawBody.toString());
-<<<<<<< HEAD
-  } catch (_) {
-=======
   } catch {
->>>>>>> 2f3d3df6
     return res.status(400).json({ error: 'Invalid JSON body' });
   }
 
